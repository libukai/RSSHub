--- conflicted
+++ resolved
@@ -83,12 +83,8 @@
     "@notionhq/client": "2.2.14",
     "@postlight/parser": "2.2.3",
     "@sentry/node": "7.102.1",
-<<<<<<< HEAD
-    "@tonyrl/rand-user-agent": "2.0.51",
+    "@tonyrl/rand-user-agent": "2.0.52",
     "@types/node": "20.11.20",
-=======
-    "@tonyrl/rand-user-agent": "2.0.52",
->>>>>>> d65a83e5
     "aes-js": "3.1.2",
     "art-template": "4.13.2",
     "bbcodejs": "0.0.4",
@@ -208,12 +204,7 @@
     "jest-junit": "16.0.0",
     "lint-staged": "15.2.2",
     "mockdate": "3.0.5",
-<<<<<<< HEAD
-    "nock": "13.5.3",
-=======
     "nock": "13.5.4",
-    "nodemon": "3.1.0",
->>>>>>> d65a83e5
     "prettier": "3.2.5",
     "remark": "14.0.3",
     "remark-custom-heading-id": "1.0.1",

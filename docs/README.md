--- conflicted
+++ resolved
@@ -2595,8 +2595,7 @@
 
 ### App Store/Mac App Store
 
-<<<<<<< HEAD
-见 <#app-store-mac-app-store>
+见 [#app-store-mac-app-store](#app-store-mac-app-store)
 
 ## Minecraft CurseForge
 
@@ -2608,7 +2607,4 @@
 
 参数:
 
--   project: 项目的短名或者 `Project ID`. 项目的短名可以在地址栏获取到, 例如地址为 `https://minecraft.curseforge.com/projects/non-update`, 短名就为 `non-update`. `Project ID` 可在 `Overview` 中的 `About This Project` 中找到
-=======
-见 [#app-store-mac-app-store](#app-store-mac-app-store)
->>>>>>> 057f0a92
+-   project: 项目的短名或者 `Project ID`. 项目的短名可以在地址栏获取到, 例如地址为 `https://minecraft.curseforge.com/projects/non-update`, 短名就为 `non-update`. `Project ID` 可在 `Overview` 中的 `About This Project` 中找到
--- conflicted
+++ resolved
@@ -21,16 +21,11 @@
     specifier: 7.98.0
     version: 7.98.0
   '@tonyrl/rand-user-agent':
-<<<<<<< HEAD
-    specifier: 2.0.46
-    version: 2.0.46
+    specifier: 2.0.47
+    version: 2.0.47
   '@types/node':
     specifier: 20.11.5
     version: 20.11.5
-=======
-    specifier: 2.0.47
-    version: 2.0.47
->>>>>>> 3ae25ddb
   aes-js:
     specifier: 3.1.2
     version: 3.1.2
@@ -8026,13 +8021,8 @@
       '@puppeteer/browsers': 1.9.1
       chromium-bidi: 0.5.4(devtools-protocol@0.0.1232444)
       cross-fetch: 4.0.0
-<<<<<<< HEAD
-      debug: 4.3.4
-      devtools-protocol: 0.0.1203626
-=======
       debug: 4.3.4(supports-color@5.5.0)
       devtools-protocol: 0.0.1232444
->>>>>>> 3ae25ddb
       ws: 8.16.0
     transitivePeerDependencies:
       - bufferutil
@@ -8053,13 +8043,8 @@
       puppeteer-extra:
         optional: true
     dependencies:
-<<<<<<< HEAD
-      debug: 4.3.4
-      puppeteer-extra: 3.3.6(puppeteer@21.7.0)
-=======
       debug: 4.3.4(supports-color@5.5.0)
       puppeteer-extra: 3.3.6(puppeteer@21.9.0)
->>>>>>> 3ae25ddb
       puppeteer-extra-plugin: 3.2.3(puppeteer-extra@3.3.6)
       puppeteer-extra-plugin-user-preferences: 2.4.1(puppeteer-extra@3.3.6)
     transitivePeerDependencies:

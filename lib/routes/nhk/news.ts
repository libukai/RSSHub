--- conflicted
+++ resolved
@@ -7,22 +7,9 @@
 import { parseDate } from '@/utils/parse-date';
 import { art } from '@/utils/render';
 import path from 'node:path';
-<<<<<<< HEAD
-const baseUrl = 'https://www.nhk.or.jp';
-const apiUrl = 'https://nwapi.nhk.jp';
-=======
+import { ArticleItem } from '../linkresearcher/types';
 const baseUrl = 'https://www3.nhk.or.jp';
 const apiUrl = 'https://api.nhkworld.jp';
->>>>>>> 3a763faa
-
-interface ArticleItem {
-    title: string;
-    description: string;
-    link: string;
-    pubDate: Date;
-    id?: string;
-    category?: string[];
-}
 
 export const route: Route = {
     path: '/news/:lang?',

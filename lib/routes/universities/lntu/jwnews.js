--- conflicted
+++ resolved
@@ -2,7 +2,6 @@
 const cheerio = require('cheerio');
 const url = require('url');
 
-<<<<<<< HEAD
 module.exports = async(ctx) => {
   const link = 'http://jwzx.lntu.edu.cn/index/jwgg.htm';
   const response = await got.get(link);
@@ -42,70 +41,4 @@
     link: link,
     item: res,
   };
-};
-=======
-module.exports = async (ctx) => {
-    const meta = {
-        selector: {
-            list: '.tr-ri ul',
-            item: 'li',
-            content: '.v_news_content',
-        },
-        url: 'http://jwzx.lntu.edu.cn/index/jwgg.htm',
-    };
-    const response = await got({
-        method: 'get',
-        url: `${meta.url}`,
-    });
-    const data = response.data;
-
-    const $ = cheerio.load(data);
-    const list = $(meta.selector.list).find(meta.selector.item).get();
-
-    const res = await ProcessFeed(list, meta);
-
-    ctx.state.data = {
-        title: '辽宁工程技术大学教务公告',
-        link: `${meta.url}`,
-        item: res,
-    };
-};
-
-const ProcessFeed = async (list, meta) =>
-    await Promise.all(
-        list.map(async (item) => {
-            let $ = cheerio.load(item);
-            // 通过解析过后的子项地址
-            const $url = url.resolve(meta.url, $('a').attr('href'));
-
-            // 加载内容页面
-            const response = await got({
-                method: 'get',
-                url: $url,
-            });
-
-            const data = response.data;
-            $ = cheerio.load(data); // 使用 cheerio 加载返回的 HTML
-
-            // 去除样式，好文明
-            $('img, div, span, p, table, td, tr').removeAttr('style');
-            $('style, script').remove();
-
-            // 截取掉「……教务处」
-            const title = $('title').text().split('-')[0];
-
-            // 列表上提取到的信息
-            return {
-                title: title,
-                description: $(meta.selector.content)
-                    .html()
-                    .replace(/<span*>(.*?)<\/span>/g, '$1')
-                    .replace(/<span[^>]*>/g, '')
-                    .replace(/<\/span[^>]*>/g, ''),
-                link: $url,
-                author: '辽宁工程技术大学教务处',
-                guid: $url, // 文章唯一标识
-            };
-        })
-    );
->>>>>>> 0c63a29c
+};